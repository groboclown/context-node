Node's license follows:

====

Copyright Joyent, Inc. and other Node contributors. All rights reserved.
Permission is hereby granted, free of charge, to any person obtaining a copy
of this software and associated documentation files (the "Software"), to
deal in the Software without restriction, including without limitation the
rights to use, copy, modify, merge, publish, distribute, sublicense, and/or
sell copies of the Software, and to permit persons to whom the Software is
furnished to do so, subject to the following conditions:

The above copyright notice and this permission notice shall be included in
all copies or substantial portions of the Software.

THE SOFTWARE IS PROVIDED "AS IS", WITHOUT WARRANTY OF ANY KIND, EXPRESS OR
IMPLIED, INCLUDING BUT NOT LIMITED TO THE WARRANTIES OF MERCHANTABILITY,
FITNESS FOR A PARTICULAR PURPOSE AND NONINFRINGEMENT. IN NO EVENT SHALL THE
AUTHORS OR COPYRIGHT HOLDERS BE LIABLE FOR ANY CLAIM, DAMAGES OR OTHER
LIABILITY, WHETHER IN AN ACTION OF CONTRACT, TORT OR OTHERWISE, ARISING
FROM, OUT OF OR IN CONNECTION WITH THE SOFTWARE OR THE USE OR OTHER DEALINGS
IN THE SOFTWARE.

====

This license applies to all parts of Node that are not externally
maintained libraries. The externally maintained libraries used by Node are:

- V8, located at deps/v8. V8's license follows:
  """
    This license applies to all parts of V8 that are not externally
    maintained libraries.  The externally maintained libraries used by V8
    are:

      - PCRE test suite, located in
        test/mjsunit/third_party/regexp-pcre.js.  This is based on the
        test suite from PCRE-7.3, which is copyrighted by the University
        of Cambridge and Google, Inc.  The copyright notice and license
        are embedded in regexp-pcre.js.

      - Layout tests, located in test/mjsunit/third_party.  These are
        based on layout tests from webkit.org which are copyrighted by
        Apple Computer, Inc. and released under a 3-clause BSD license.

      - Strongtalk assembler, the basis of the files assembler-arm-inl.h,
        assembler-arm.cc, assembler-arm.h, assembler-ia32-inl.h,
        assembler-ia32.cc, assembler-ia32.h, assembler-x64-inl.h,
        assembler-x64.cc, assembler-x64.h, assembler-mips-inl.h,
        assembler-mips.cc, assembler-mips.h, assembler.cc and assembler.h.
        This code is copyrighted by Sun Microsystems Inc. and released
        under a 3-clause BSD license.

      - Valgrind client API header, located at third_party/valgrind/valgrind.h
        This is release under the BSD license.

    These libraries have their own licenses; we recommend you read them,
    as their terms may differ from the terms below.

    Copyright 2006-2012, the V8 project authors. All rights reserved.
    Redistribution and use in source and binary forms, with or without
    modification, are permitted provided that the following conditions are
    met:

        * Redistributions of source code must retain the above copyright
          notice, this list of conditions and the following disclaimer.
        * Redistributions in binary form must reproduce the above
          copyright notice, this list of conditions and the following
          disclaimer in the documentation and/or other materials provided
          with the distribution.
        * Neither the name of Google Inc. nor the names of its
          contributors may be used to endorse or promote products derived
          from this software without specific prior written permission.

    THIS SOFTWARE IS PROVIDED BY THE COPYRIGHT HOLDERS AND CONTRIBUTORS
    "AS IS" AND ANY EXPRESS OR IMPLIED WARRANTIES, INCLUDING, BUT NOT
    LIMITED TO, THE IMPLIED WARRANTIES OF MERCHANTABILITY AND FITNESS FOR
    A PARTICULAR PURPOSE ARE DISCLAIMED. IN NO EVENT SHALL THE COPYRIGHT
    OWNER OR CONTRIBUTORS BE LIABLE FOR ANY DIRECT, INDIRECT, INCIDENTAL,
    SPECIAL, EXEMPLARY, OR CONSEQUENTIAL DAMAGES (INCLUDING, BUT NOT
    LIMITED TO, PROCUREMENT OF SUBSTITUTE GOODS OR SERVICES; LOSS OF USE,
    DATA, OR PROFITS; OR BUSINESS INTERRUPTION) HOWEVER CAUSED AND ON ANY
    THEORY OF LIABILITY, WHETHER IN CONTRACT, STRICT LIABILITY, OR TORT
    (INCLUDING NEGLIGENCE OR OTHERWISE) ARISING IN ANY WAY OUT OF THE USE
    OF THIS SOFTWARE, EVEN IF ADVISED OF THE POSSIBILITY OF SUCH DAMAGE.
  """

- libev, located at deps/uv/src/unix/ev. libev's license follows:
  """
    All files in libev are Copyright (C)2007,2008,2009 Marc Alexander Lehmann.

    Redistribution and use in source and binary forms, with or without
    modification, are permitted provided that the following conditions are
    met:

        * Redistributions of source code must retain the above copyright
          notice, this list of conditions and the following disclaimer.

        * Redistributions in binary form must reproduce the above
          copyright notice, this list of conditions and the following
          disclaimer in the documentation and/or other materials provided
          with the distribution.

    THIS SOFTWARE IS PROVIDED BY THE COPYRIGHT HOLDERS AND CONTRIBUTORS
    "AS IS" AND ANY EXPRESS OR IMPLIED WARRANTIES, INCLUDING, BUT NOT
    LIMITED TO, THE IMPLIED WARRANTIES OF MERCHANTABILITY AND FITNESS FOR
    A PARTICULAR PURPOSE ARE DISCLAIMED. IN NO EVENT SHALL THE COPYRIGHT
    OWNER OR CONTRIBUTORS BE LIABLE FOR ANY DIRECT, INDIRECT, INCIDENTAL,
    SPECIAL, EXEMPLARY, OR CONSEQUENTIAL DAMAGES (INCLUDING, BUT NOT
    LIMITED TO, PROCUREMENT OF SUBSTITUTE GOODS OR SERVICES; LOSS OF USE,
    DATA, OR PROFITS; OR BUSINESS INTERRUPTION) HOWEVER CAUSED AND ON ANY
    THEORY OF LIABILITY, WHETHER IN CONTRACT, STRICT LIABILITY, OR TORT
    (INCLUDING NEGLIGENCE OR OTHERWISE) ARISING IN ANY WAY OUT OF THE USE
    OF THIS SOFTWARE, EVEN IF ADVISED OF THE POSSIBILITY OF SUCH DAMAGE.

    Alternatively, the contents of this package may be used under the terms
    of the GNU General Public License ("GPL") version 2 or any later version,
    in which case the provisions of the GPL are applicable instead of the
    above. If you wish to allow the use of your version of this package only
    under the terms of the GPL and not to allow others to use your version of
    this file under the BSD license, indicate your decision by deleting the
    provisions above and replace them with the notice and other provisions
    required by the GPL in this and the other files of this package. If you do
    not delete the provisions above, a recipient may use your version of this
    file under either the BSD or the GPL.
  """

- libeio, located at deps/uv/src/unix/eio. libeio's license follows:
  """
    All files in libeio are Copyright (C)2007,2008 Marc Alexander Lehmann.

    Redistribution and use in source and binary forms, with or without
    modification, are permitted provided that the following conditions are
    met:

        * Redistributions of source code must retain the above copyright
          notice, this list of conditions and the following disclaimer.

        * Redistributions in binary form must reproduce the above
          copyright notice, this list of conditions and the following
          disclaimer in the documentation and/or other materials provided
          with the distribution.

    THIS SOFTWARE IS PROVIDED BY THE COPYRIGHT HOLDERS AND CONTRIBUTORS
    "AS IS" AND ANY EXPRESS OR IMPLIED WARRANTIES, INCLUDING, BUT NOT
    LIMITED TO, THE IMPLIED WARRANTIES OF MERCHANTABILITY AND FITNESS FOR
    A PARTICULAR PURPOSE ARE DISCLAIMED. IN NO EVENT SHALL THE COPYRIGHT
    OWNER OR CONTRIBUTORS BE LIABLE FOR ANY DIRECT, INDIRECT, INCIDENTAL,
    SPECIAL, EXEMPLARY, OR CONSEQUENTIAL DAMAGES (INCLUDING, BUT NOT
    LIMITED TO, PROCUREMENT OF SUBSTITUTE GOODS OR SERVICES; LOSS OF USE,
    DATA, OR PROFITS; OR BUSINESS INTERRUPTION) HOWEVER CAUSED AND ON ANY
    THEORY OF LIABILITY, WHETHER IN CONTRACT, STRICT LIABILITY, OR TORT
    (INCLUDING NEGLIGENCE OR OTHERWISE) ARISING IN ANY WAY OUT OF THE USE
    OF THIS SOFTWARE, EVEN IF ADVISED OF THE POSSIBILITY OF SUCH DAMAGE.

    Alternatively, the contents of this package may be used under the terms
    of the GNU General Public License ("GPL") version 2 or any later version,
    in which case the provisions of the GPL are applicable instead of the
    above. If you wish to allow the use of your version of this package only
    under the terms of the GPL and not to allow others to use your version of
    this file under the BSD license, indicate your decision by deleting the
    provisions above and replace them with the notice and other provisions
    required by the GPL in this and the other files of this package. If you do
    not delete the provisions above, a recipient may use your version of this
    file under either the BSD or the GPL.
  """

- WAF build system, located at tools/waf*. WAF's license follows:
  """
    Copyright Thomas Nagy, 2005-2011

    Redistribution and use in source and binary forms, with or without
    modification, are permitted provided that the following conditions
    are met:

    1. Redistributions of source code must retain the above copyright
       notice, this list of conditions and the following disclaimer.

    2. Redistributions in binary form must reproduce the above copyright
       notice, this list of conditions and the following disclaimer in the
       documentation and/or other materials provided with the distribution.

    3. The name of the author may not be used to endorse or promote products
       derived from this software without specific prior written permission.

    THIS SOFTWARE IS PROVIDED BY THE AUTHOR "AS IS" AND ANY EXPRESS OR
    IMPLIED WARRANTIES, INCLUDING, BUT NOT LIMITED TO, THE IMPLIED
    WARRANTIES OF MERCHANTABILITY AND FITNESS FOR A PARTICULAR PURPOSE ARE
    DISCLAIMED. IN NO EVENT SHALL THE AUTHOR BE LIABLE FOR ANY DIRECT,
    INDIRECT, INCIDENTAL, SPECIAL, EXEMPLARY, OR CONSEQUENTIAL DAMAGES
    (INCLUDING, BUT NOT LIMITED TO, PROCUREMENT OF SUBSTITUTE GOODS OR
    SERVICES; LOSS OF USE, DATA, OR PROFITS; OR BUSINESS INTERRUPTION)
    HOWEVER CAUSED AND ON ANY THEORY OF LIABILITY, WHETHER IN CONTRACT,
    STRICT LIABILITY, OR TORT (INCLUDING NEGLIGENCE OR OTHERWISE) ARISING
    IN ANY WAY OUT OF THE USE OF THIS SOFTWARE, EVEN IF ADVISED OF THE
    POSSIBILITY OF SUCH DAMAGE.
  """

- C-Ares, an asynchronous DNS client, located at deps/uv/src/ares. C-Ares license
  follows
  """
    /* Copyright 1998 by the Massachusetts Institute of Technology.
     *
     * Permission to use, copy, modify, and distribute this
     * software and its documentation for any purpose and without
     * fee is hereby granted, provided that the above copyright
     * notice appear in all copies and that both that copyright
     * notice and this permission notice appear in supporting
     * documentation, and that the name of M.I.T. not be used in
     * advertising or publicity pertaining to distribution of the
     * software without specific, written prior permission.
     * M.I.T. makes no representations about the suitability of
     * this software for any purpose.  It is provided "as is"
     * without express or implied warranty.
  """

- OpenSSL located at deps/openssl. OpenSSL is cryptographic software written
  by Eric Young (eay@cryptsoft.com) to provide SSL/TLS encryption. OpenSSL's
  license follows
  """
    /* ====================================================================
     * Copyright (c) 1998-2011 The OpenSSL Project.  All rights reserved.
     *
     * Redistribution and use in source and binary forms, with or without
     * modification, are permitted provided that the following conditions
     * are met:
     *
     * 1. Redistributions of source code must retain the above copyright
     *    notice, this list of conditions and the following disclaimer. 
     *
     * 2. Redistributions in binary form must reproduce the above copyright
     *    notice, this list of conditions and the following disclaimer in
     *    the documentation and/or other materials provided with the
     *    distribution.
     *
     * 3. All advertising materials mentioning features or use of this
     *    software must display the following acknowledgment:
     *    "This product includes software developed by the OpenSSL Project
     *    for use in the OpenSSL Toolkit. (http://www.openssl.org/)"
     *
     * 4. The names "OpenSSL Toolkit" and "OpenSSL Project" must not be used to
     *    endorse or promote products derived from this software without
     *    prior written permission. For written permission, please contact
     *    openssl-core@openssl.org.
     *
     * 5. Products derived from this software may not be called "OpenSSL"
     *    nor may "OpenSSL" appear in their names without prior written
     *    permission of the OpenSSL Project.
     *
     * 6. Redistributions of any form whatsoever must retain the following
     *    acknowledgment:
     *    "This product includes software developed by the OpenSSL Project
     *    for use in the OpenSSL Toolkit (http://www.openssl.org/)"
     *
     * THIS SOFTWARE IS PROVIDED BY THE OpenSSL PROJECT ``AS IS'' AND ANY
     * EXPRESSED OR IMPLIED WARRANTIES, INCLUDING, BUT NOT LIMITED TO, THE
     * IMPLIED WARRANTIES OF MERCHANTABILITY AND FITNESS FOR A PARTICULAR
     * PURPOSE ARE DISCLAIMED.  IN NO EVENT SHALL THE OpenSSL PROJECT OR
     * ITS CONTRIBUTORS BE LIABLE FOR ANY DIRECT, INDIRECT, INCIDENTAL,
     * SPECIAL, EXEMPLARY, OR CONSEQUENTIAL DAMAGES (INCLUDING, BUT
     * NOT LIMITED TO, PROCUREMENT OF SUBSTITUTE GOODS OR SERVICES;
     * LOSS OF USE, DATA, OR PROFITS; OR BUSINESS INTERRUPTION)
     * HOWEVER CAUSED AND ON ANY THEORY OF LIABILITY, WHETHER IN CONTRACT,
     * STRICT LIABILITY, OR TORT (INCLUDING NEGLIGENCE OR OTHERWISE)
     * ARISING IN ANY WAY OUT OF THE USE OF THIS SOFTWARE, EVEN IF ADVISED
     * OF THE POSSIBILITY OF SUCH DAMAGE.
     * ====================================================================
     *
     * This product includes cryptographic software written by Eric Young
     * (eay@cryptsoft.com).  This product includes software written by Tim
     * Hudson (tjh@cryptsoft.com).
     *
     */
  """

- HTTP Parser, located at deps/http_parser. HTTP Parser's license follows:
  """
    http_parser.c is based on src/http/ngx_http_parse.c from NGINX copyright
    Igor Sysoev.

    Additional changes are licensed under the same terms as NGINX and
    copyright Joyent, Inc. and other Node contributors. All rights reserved.

    Permission is hereby granted, free of charge, to any person obtaining a copy
    of this software and associated documentation files (the "Software"), to
    deal in the Software without restriction, including without limitation the
    rights to use, copy, modify, merge, publish, distribute, sublicense, and/or
    sell copies of the Software, and to permit persons to whom the Software is
    furnished to do so, subject to the following conditions:

    The above copyright notice and this permission notice shall be included in
    all copies or substantial portions of the Software.

    THE SOFTWARE IS PROVIDED "AS IS", WITHOUT WARRANTY OF ANY KIND, EXPRESS OR
    IMPLIED, INCLUDING BUT NOT LIMITED TO THE WARRANTIES OF MERCHANTABILITY,
    FITNESS FOR A PARTICULAR PURPOSE AND NONINFRINGEMENT. IN NO EVENT SHALL THE
    AUTHORS OR COPYRIGHT HOLDERS BE LIABLE FOR ANY CLAIM, DAMAGES OR OTHER
    LIABILITY, WHETHER IN AN ACTION OF CONTRACT, TORT OR OTHERWISE, ARISING
    FROM, OUT OF OR IN CONNECTION WITH THE SOFTWARE OR THE USE OR OTHER DEALINGS
    IN THE SOFTWARE. 
  """

- Closure Linter is located at tools/closure_linter. Closure's license
  follows
  """
    # Copyright (c) 2007, Google Inc.
    # All rights reserved.
    #
    # Redistribution and use in source and binary forms, with or without
    # modification, are permitted provided that the following conditions are
    # met:
    #
    #     * Redistributions of source code must retain the above copyright
    # notice, this list of conditions and the following disclaimer.
    #     * Redistributions in binary form must reproduce the above
    # copyright notice, this list of conditions and the following disclaimer
    # in the documentation and/or other materials provided with the
    # distribution.
    #     * Neither the name of Google Inc. nor the names of its
    # contributors may be used to endorse or promote products derived from
    # this software without specific prior written permission.
    #
    # THIS SOFTWARE IS PROVIDED BY THE COPYRIGHT HOLDERS AND CONTRIBUTORS
    # "AS IS" AND ANY EXPRESS OR IMPLIED WARRANTIES, INCLUDING, BUT NOT
    # LIMITED TO, THE IMPLIED WARRANTIES OF MERCHANTABILITY AND FITNESS FOR
    # A PARTICULAR PURPOSE ARE DISCLAIMED. IN NO EVENT SHALL THE COPYRIGHT
    # OWNER OR CONTRIBUTORS BE LIABLE FOR ANY DIRECT, INDIRECT, INCIDENTAL,
    # SPECIAL, EXEMPLARY, OR CONSEQUENTIAL DAMAGES (INCLUDING, BUT NOT
    # LIMITED TO, PROCUREMENT OF SUBSTITUTE GOODS OR SERVICES; LOSS OF USE,
    # DATA, OR PROFITS; OR BUSINESS INTERRUPTION) HOWEVER CAUSED AND ON ANY
    # THEORY OF LIABILITY, WHETHER IN CONTRACT, STRICT LIABILITY, OR TORT
    # (INCLUDING NEGLIGENCE OR OTHERWISE) ARISING IN ANY WAY OUT OF THE USE
    # OF THIS SOFTWARE, EVEN IF ADVISED OF THE POSSIBILITY OF SUCH DAMAGE.
  """

- tools/cpplint.py is a C++ linter. Its license follows:
  """
    # Copyright (c) 2009 Google Inc. All rights reserved.
    #
    # Redistribution and use in source and binary forms, with or without
    # modification, are permitted provided that the following conditions are
    # met:
    #
    #    * Redistributions of source code must retain the above copyright
    # notice, this list of conditions and the following disclaimer.
    #    * Redistributions in binary form must reproduce the above
    # copyright notice, this list of conditions and the following disclaimer
    # in the documentation and/or other materials provided with the
    # distribution.
    #    * Neither the name of Google Inc. nor the names of its
    # contributors may be used to endorse or promote products derived from
    # this software without specific prior written permission.
    #
    # THIS SOFTWARE IS PROVIDED BY THE COPYRIGHT HOLDERS AND CONTRIBUTORS
    # "AS IS" AND ANY EXPRESS OR IMPLIED WARRANTIES, INCLUDING, BUT NOT
    # LIMITED TO, THE IMPLIED WARRANTIES OF MERCHANTABILITY AND FITNESS FOR
    # A PARTICULAR PURPOSE ARE DISCLAIMED. IN NO EVENT SHALL THE COPYRIGHT
    # OWNER OR CONTRIBUTORS BE LIABLE FOR ANY DIRECT, INDIRECT, INCIDENTAL,
    # SPECIAL, EXEMPLARY, OR CONSEQUENTIAL DAMAGES (INCLUDING, BUT NOT
    # LIMITED TO, PROCUREMENT OF SUBSTITUTE GOODS OR SERVICES; LOSS OF USE,
    # DATA, OR PROFITS; OR BUSINESS INTERRUPTION) HOWEVER CAUSED AND ON ANY
    # THEORY OF LIABILITY, WHETHER IN CONTRACT, STRICT LIABILITY, OR TORT
    # (INCLUDING NEGLIGENCE OR OTHERWISE) ARISING IN ANY WAY OUT OF THE USE
    # OF THIS SOFTWARE, EVEN IF ADVISED OF THE POSSIBILITY OF SUCH DAMAGE.
<<<<<<< HEAD

    # Here are some issues that I've had people identify in my code during reviews,
    # that I think are possible to flag automatically in a lint tool.  If these were
    # caught by lint, it would save time both for myself and that of my reviewers.
    # Most likely, some of these are beyond the scope of the current lint framework,
    # but I think it is valuable to retain these wish-list items even if they cannot
    # be immediately implemented.
=======
>>>>>>> 5d69bbfb
  """

- lib/buffer_ieee754.js. Its license follows:
  """
    // Copyright (c) 2008, Fair Oaks Labs, Inc.
    // All rights reserved.
    //
    // Redistribution and use in source and binary forms, with or without
    // modification, are permitted provided that the following conditions are met:
    //
    //  * Redistributions of source code must retain the above copyright notice,
    //    this list of conditions and the following disclaimer.
    //
    //  * Redistributions in binary form must reproduce the above copyright notice,
    //    this list of conditions and the following disclaimer in the documentation
    //    and/or other materials provided with the distribution.
    //
    //  * Neither the name of Fair Oaks Labs, Inc. nor the names of its contributors
    //    may be used to endorse or promote products derived from this software
    //    without specific prior written permission.
    //
    // THIS SOFTWARE IS PROVIDED BY THE COPYRIGHT HOLDERS AND CONTRIBUTORS "AS IS"
    // AND ANY EXPRESS OR IMPLIED WARRANTIES, INCLUDING, BUT NOT LIMITED TO, THE
    // IMPLIED WARRANTIES OF MERCHANTABILITY AND FITNESS FOR A PARTICULAR PURPOSE
    // ARE DISCLAIMED.  IN NO EVENT SHALL THE COPYRIGHT OWNER OR CONTRIBUTORS BE
    // LIABLE FOR ANY DIRECT, INDIRECT, INCIDENTAL, SPECIAL, EXEMPLARY, OR
    // CONSEQUENTIAL DAMAGES (INCLUDING, BUT NOT LIMITED TO, PROCUREMENT OF
    // SUBSTITUTE GOODS OR SERVICES; LOSS OF USE, DATA, OR PROFITS; OR BUSINESS
    // INTERRUPTION) HOWEVER CAUSED AND ON ANY THEORY OF LIABILITY, WHETHER IN
    // CONTRACT, STRICT LIABILITY, OR TORT (INCLUDING NEGLIGENCE OR OTHERWISE)
    // ARISING IN ANY WAY OUT OF THE USE OF THIS SOFTWARE, EVEN IF ADVISED OF THE
    // POSSIBILITY OF SUCH DAMAGE.
  """

- lib/punycode.js is copyright 2011 Mathias Bynens <http://mathiasbynens.be/>
  and released under the MIT license.
  """
    * Punycode.js <http://mths.be/punycode>
    * Copyright 2011 Mathias Bynens <http://mathiasbynens.be/>
    * Available under MIT license <http://mths.be/mit>
  """

- tools/gyp GYP is a meta-build system. GYP's license follows:
  """
    Copyright (c) 2009 Google Inc. All rights reserved.

    Redistribution and use in source and binary forms, with or without
    modification, are permitted provided that the following conditions are
    met:

       * Redistributions of source code must retain the above copyright
    notice, this list of conditions and the following disclaimer.
       * Redistributions in binary form must reproduce the above
    copyright notice, this list of conditions and the following disclaimer
    in the documentation and/or other materials provided with the
    distribution.
       * Neither the name of Google Inc. nor the names of its
    contributors may be used to endorse or promote products derived from
    this software without specific prior written permission.

    THIS SOFTWARE IS PROVIDED BY THE COPYRIGHT HOLDERS AND CONTRIBUTORS
    "AS IS" AND ANY EXPRESS OR IMPLIED WARRANTIES, INCLUDING, BUT NOT
    LIMITED TO, THE IMPLIED WARRANTIES OF MERCHANTABILITY AND FITNESS FOR
    A PARTICULAR PURPOSE ARE DISCLAIMED. IN NO EVENT SHALL THE COPYRIGHT
    OWNER OR CONTRIBUTORS BE LIABLE FOR ANY DIRECT, INDIRECT, INCIDENTAL,
    SPECIAL, EXEMPLARY, OR CONSEQUENTIAL DAMAGES (INCLUDING, BUT NOT
    LIMITED TO, PROCUREMENT OF SUBSTITUTE GOODS OR SERVICES; LOSS OF USE,
    DATA, OR PROFITS; OR BUSINESS INTERRUPTION) HOWEVER CAUSED AND ON ANY
    THEORY OF LIABILITY, WHETHER IN CONTRACT, STRICT LIABILITY, OR TORT
    (INCLUDING NEGLIGENCE OR OTHERWISE) ARISING IN ANY WAY OUT OF THE USE
    OF THIS SOFTWARE, EVEN IF ADVISED OF THE POSSIBILITY OF SUCH DAMAGE.
  """

- Zlib at deps/zlib. zlib's license follows
  """
    /* zlib.h -- interface of the 'zlib' general purpose compression library
      version 1.2.4, March 14th, 2010

      Copyright (C) 1995-2010 Jean-loup Gailly and Mark Adler

      This software is provided 'as-is', without any express or implied
      warranty.  In no event will the authors be held liable for any damages
      arising from the use of this software.

      Permission is granted to anyone to use this software for any purpose,
      including commercial applications, and to alter it and redistribute it
      freely, subject to the following restrictions:

      1. The origin of this software must not be misrepresented; you must not
         claim that you wrote the original software. If you use this software
         in a product, an acknowledgment in the product documentation would be
         appreciated but is not required.
      2. Altered source versions must be plainly marked as such, and must not be
         misrepresented as being the original software.
      3. This notice may not be removed or altered from any source distribution.

      Jean-loup Gailly
      Mark Adler

    */
  """

- npm is a package manager program located at deps/npm. 
  npm's license follows: 
  """
    Copyright 2009-2012, Isaac Z. Schlueter (the "Original Author")
    All rights reserved.

    MIT +no-false-attribs License

    Permission is hereby granted, free of charge, to any person
    obtaining a copy of this software and associated documentation
    files (the "Software"), to deal in the Software without
    restriction, including without limitation the rights to use,
    copy, modify, merge, publish, distribute, sublicense, and/or sell
    copies of the Software, and to permit persons to whom the
    Software is furnished to do so, subject to the following
    conditions:

    The above copyright notice and this permission notice shall be
    included in all copies or substantial portions of the Software.

    Distributions of all or part of the Software intended to be used
    by the recipients as they would use the unmodified Software,
    containing modifications that substantially alter, remove, or
    disable functionality of the Software, outside of the documented
    configuration mechanisms provided by the Software, shall be
    modified such that the Original Author's bug reporting email
    addresses and urls are either replaced with the contact information
    of the parties responsible for the changes, or removed entirely.

    THE SOFTWARE IS PROVIDED "AS IS", WITHOUT WARRANTY OF ANY KIND,
    EXPRESS OR IMPLIED, INCLUDING BUT NOT LIMITED TO THE WARRANTIES
    OF MERCHANTABILITY, FITNESS FOR A PARTICULAR PURPOSE AND
    NONINFRINGEMENT. IN NO EVENT SHALL THE AUTHORS OR COPYRIGHT
    HOLDERS BE LIABLE FOR ANY CLAIM, DAMAGES OR OTHER LIABILITY,
    WHETHER IN AN ACTION OF CONTRACT, TORT OR OTHERWISE, ARISING
    FROM, OUT OF OR IN CONNECTION WITH THE SOFTWARE OR THE USE OR
    OTHER DEALINGS IN THE SOFTWARE.


    Except where noted, this license applies to any and all software
    programs and associated documentation files created by the
    Original Author, when distributed with the Software.

    "Node.js" and "node" trademark Joyent, Inc. npm is not officially
    part of the Node.js project, and is neither owned by nor
    officially affiliated with Joyent, Inc.

    Packages published in the npm registry are not part of npm
    itself, are the sole property of their respective maintainers,
    and are not covered by this license.

    "npm Logo" created by Mathias Pettersson and Brian Hammond,
    used with permission.

    This program uses "node-uuid", Copyright (c) 2010 Robert Kieffer,
    according to the terms of the MIT license.

    This program uses "request", Copyright (c) 2011 Mikeal Rogers,
    according to the terms of the Apache license.

    This program uses "mkdirp",  Copyright (c) 2010 James Halliday,
    according to the terms of the MIT/X11 license.
  """

- tools/doc/node_modules/marked Marked is a Markdown parser. Marked's
  license follows
  """
    Copyright (c) 2011-2012, Christopher Jeffrey (https://github.com/chjj/)

    Permission is hereby granted, free of charge, to any person obtaining a copy
    of this software and associated documentation files (the "Software"), to deal
    in the Software without restriction, including without limitation the rights
    to use, copy, modify, merge, publish, distribute, sublicense, and/or sell
    copies of the Software, and to permit persons to whom the Software is
    furnished to do so, subject to the following conditions:

    The above copyright notice and this permission notice shall be included in
    all copies or substantial portions of the Software.

    THE SOFTWARE IS PROVIDED "AS IS", WITHOUT WARRANTY OF ANY KIND, EXPRESS OR
    IMPLIED, INCLUDING BUT NOT LIMITED TO THE WARRANTIES OF MERCHANTABILITY,
    FITNESS FOR A PARTICULAR PURPOSE AND NONINFRINGEMENT. IN NO EVENT SHALL THE
    AUTHORS OR COPYRIGHT HOLDERS BE LIABLE FOR ANY CLAIM, DAMAGES OR OTHER
    LIABILITY, WHETHER IN AN ACTION OF CONTRACT, TORT OR OTHERWISE, ARISING FROM,
    OUT OF OR IN CONNECTION WITH THE SOFTWARE OR THE USE OR OTHER DEALINGS IN
    THE SOFTWARE.
  """<|MERGE_RESOLUTION|>--- conflicted
+++ resolved
@@ -361,16 +361,6 @@
     # THEORY OF LIABILITY, WHETHER IN CONTRACT, STRICT LIABILITY, OR TORT
     # (INCLUDING NEGLIGENCE OR OTHERWISE) ARISING IN ANY WAY OUT OF THE USE
     # OF THIS SOFTWARE, EVEN IF ADVISED OF THE POSSIBILITY OF SUCH DAMAGE.
-<<<<<<< HEAD
-
-    # Here are some issues that I've had people identify in my code during reviews,
-    # that I think are possible to flag automatically in a lint tool.  If these were
-    # caught by lint, it would save time both for myself and that of my reviewers.
-    # Most likely, some of these are beyond the scope of the current lint framework,
-    # but I think it is valuable to retain these wish-list items even if they cannot
-    # be immediately implemented.
-=======
->>>>>>> 5d69bbfb
   """
 
 - lib/buffer_ieee754.js. Its license follows:
