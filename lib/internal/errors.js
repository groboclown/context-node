--- conflicted
+++ resolved
@@ -300,14 +300,12 @@
   'The encoded data was not valid for encoding %s');
 E('ERR_ENCODING_NOT_SUPPORTED', 'The "%s" encoding is not supported');
 E('ERR_FALSY_VALUE_REJECTION', 'Promise was rejected with falsy value');
-<<<<<<< HEAD
 E('ERR_FILE_LIST_FORBIDDEN', 'Access to list the file "%s" is forbidden by ' +
   'the current security context');
 E('ERR_FILE_READ_FORBIDDEN', 'Access to read the file "%s" is forbidden by ' +
   'the current security context');
 E('ERR_FILE_WRITE_FORBIDDEN', 'Access to write to the file "%s" is ' +
   'forbidden by the current security context');
-=======
 E('ERR_FS_INVALID_SYMLINK_TYPE',
   'Symlink type must be one of "dir", "file", or "junction". Received "%s"');
 E('ERR_HTTP2_ALREADY_SHUTDOWN',
@@ -316,7 +314,6 @@
   'HTTP/2 ALTSVC frames require a valid origin');
 E('ERR_HTTP2_ALTSVC_LENGTH',
   'HTTP/2 ALTSVC frames are limited to 16382 bytes');
->>>>>>> f89ee063
 E('ERR_HTTP2_CONNECT_AUTHORITY',
   ':authority header is required for CONNECT requests');
 E('ERR_HTTP2_CONNECT_PATH',
