/* eslint node-core/documented-errors: "error" */
/* eslint node-core/alphabetize-errors: "error" */
/* eslint node-core/prefer-util-format-errors: "error" */

'use strict';

// The whole point behind this internal module is to allow Node.js to no
// longer be forced to treat every error message change as a semver-major
// change. The NodeError classes here all expose a `code` property whose
// value statically and permanently identifies the error. While the error
// message may change, the code should not.

const kCode = Symbol('code');
const kInfo = Symbol('info');
const messages = new Map();
const codes = {};

var green = '';
var red = '';
var white = '';

const {
  errmap,
  UV_EAI_MEMORY,
  UV_EAI_NODATA,
  UV_EAI_NONAME
} = process.binding('uv');
const { kMaxLength } = process.binding('buffer');
const { defineProperty } = Object;

// Lazily loaded
var util_ = null;
var buffer;

function lazyUtil() {
  if (!util_) {
    util_ = require('util');
  }
  return util_;
}

var internalUtil = null;
function lazyInternalUtil() {
  if (!internalUtil) {
    internalUtil = require('internal/util');
  }
  return internalUtil;
}

function makeNodeError(Base) {
  return class NodeError extends Base {
    constructor(key, ...args) {
      super(message(key, args));
      defineProperty(this, kCode, {
        configurable: true,
        enumerable: false,
        value: key,
        writable: true
      });
    }

    get name() {
      return `${super.name} [${this[kCode]}]`;
    }

    set name(value) {
      defineProperty(this, 'name', {
        configurable: true,
        enumerable: true,
        value,
        writable: true
      });
    }

    get code() {
      return this[kCode];
    }

    set code(value) {
      defineProperty(this, 'code', {
        configurable: true,
        enumerable: true,
        value,
        writable: true
      });
    }
  };
}

function makeNodeErrorWithCode(Base, key) {
  return class NodeError extends Base {
    constructor(...args) {
      super(message(key, args));
    }

    get name() {
      return `${super.name} [${key}]`;
    }

    set name(value) {
      defineProperty(this, 'name', {
        configurable: true,
        enumerable: true,
        value,
        writable: true
      });
    }

    get code() {
      return key;
    }

    set code(value) {
      defineProperty(this, 'code', {
        configurable: true,
        enumerable: true,
        value,
        writable: true
      });
    }
  };
}

// Utility function for registering the error codes. Only used here. Exported
// *only* to allow for testing.
function E(sym, val, def, ...otherClasses) {
  messages.set(sym, val);
  if (def === undefined) return;
  def = makeNodeErrorWithCode(def, sym);
  if (otherClasses.length !== 0) {
    otherClasses.forEach((clazz) => {
      def[clazz.name] = makeNodeErrorWithCode(clazz, sym);
    });
  }
  codes[sym] = def;
}

function lazyBuffer() {
  if (buffer === undefined)
    buffer = require('buffer').Buffer;
  return buffer;
}

// A specialized Error that includes an additional info property with
// additional information about the error condition. The code key will
// be extracted from the context object or the ERR_SYSTEM_ERROR default
// will be used.
class SystemError extends makeNodeError(Error) {
  constructor(context) {
    context = context || {};
    let code = 'ERR_SYSTEM_ERROR';
    if (messages.has(context.code))
      code = context.code;
    super(code,
          context.code,
          context.syscall,
          context.path,
          context.dest,
          context.message);
    Object.defineProperty(this, kInfo, {
      configurable: false,
      enumerable: false,
      value: context
    });
  }

  get info() {
    return this[kInfo];
  }

  get errno() {
    return this[kInfo].errno;
  }

  set errno(val) {
    this[kInfo].errno = val;
  }

  get syscall() {
    return this[kInfo].syscall;
  }

  set syscall(val) {
    this[kInfo].syscall = val;
  }

  get path() {
    return this[kInfo].path !== undefined ?
      this[kInfo].path.toString() : undefined;
  }

  set path(val) {
    this[kInfo].path = val ?
      lazyBuffer().from(val.toString()) : undefined;
  }

  get dest() {
    return this[kInfo].path !== undefined ?
      this[kInfo].dest.toString() : undefined;
  }

  set dest(val) {
    this[kInfo].dest = val ?
      lazyBuffer().from(val.toString()) : undefined;
  }
}

function createErrDiff(actual, expected, operator) {
  var other = '';
  var res = '';
  var lastPos = 0;
  var end = '';
  var skipped = false;
  const util = lazyUtil();
  const actualLines = util
    .inspect(actual, { compact: false, customInspect: false }).split('\n');
  const expectedLines = util
    .inspect(expected, { compact: false, customInspect: false }).split('\n');
  const msg = `Input A expected to ${operator} input B:\n` +
        `${green}+ expected${white} ${red}- actual${white}`;
  const skippedMsg = ' ... Lines skipped';

  // Remove all ending lines that match (this optimizes the output for
  // readability by reducing the number of total changed lines).
  var a = actualLines[actualLines.length - 1];
  var b = expectedLines[expectedLines.length - 1];
  var i = 0;
  while (a === b) {
    if (i++ < 2) {
      end = `\n  ${a}${end}`;
    } else {
      other = a;
    }
    actualLines.pop();
    expectedLines.pop();
    if (actualLines.length === 0 || expectedLines.length === 0)
      break;
    a = actualLines[actualLines.length - 1];
    b = expectedLines[expectedLines.length - 1];
  }
  if (i > 3) {
    end = `\n...${end}`;
    skipped = true;
  }
  if (other !== '') {
    end = `\n  ${other}${end}`;
    other = '';
  }

  const maxLines = Math.max(actualLines.length, expectedLines.length);
  var printedLines = 0;
  for (i = 0; i < maxLines; i++) {
    // Only extra expected lines exist
    const cur = i - lastPos;
    if (actualLines.length < i + 1) {
      if (cur > 1 && i > 2) {
        if (cur > 4) {
          res += '\n...';
          skipped = true;
        } else if (cur > 3) {
          res += `\n  ${expectedLines[i - 2]}`;
          printedLines++;
        }
        res += `\n  ${expectedLines[i - 1]}`;
        printedLines++;
      }
      lastPos = i;
      other += `\n${green}+${white} ${expectedLines[i]}`;
      printedLines++;
    // Only extra actual lines exist
    } else if (expectedLines.length < i + 1) {
      if (cur > 1 && i > 2) {
        if (cur > 4) {
          res += '\n...';
          skipped = true;
        } else if (cur > 3) {
          res += `\n  ${actualLines[i - 2]}`;
          printedLines++;
        }
        res += `\n  ${actualLines[i - 1]}`;
        printedLines++;
      }
      lastPos = i;
      res += `\n${red}-${white} ${actualLines[i]}`;
      printedLines++;
    // Lines diverge
    } else if (actualLines[i] !== expectedLines[i]) {
      if (cur > 1 && i > 2) {
        if (cur > 4) {
          res += '\n...';
          skipped = true;
        } else if (cur > 3) {
          res += `\n  ${actualLines[i - 2]}`;
          printedLines++;
        }
        res += `\n  ${actualLines[i - 1]}`;
        printedLines++;
      }
      lastPos = i;
      res += `\n${red}-${white} ${actualLines[i]}`;
      other += `\n${green}+${white} ${expectedLines[i]}`;
      printedLines += 2;
    // Lines are identical
    } else {
      res += other;
      other = '';
      if (cur === 1 || i === 0) {
        res += `\n  ${actualLines[i]}`;
        printedLines++;
      }
    }
    // Inspected object to big (Show ~20 rows max)
    if (printedLines > 20 && i < maxLines - 2) {
      return `${msg}${skippedMsg}\n${res}\n...${other}\n...`;
    }
  }
  return `${msg}${skipped ? skippedMsg : ''}\n${res}${other}${end}`;
}

class AssertionError extends Error {
  constructor(options) {
    if (typeof options !== 'object' || options === null) {
      throw new exports.TypeError('ERR_INVALID_ARG_TYPE', 'options', 'Object');
    }
    var {
      actual,
      expected,
      message,
      operator,
      stackStartFn,
      errorDiff = 0
    } = options;

    if (message != null) {
      super(message);
    } else {
      if (util_ === null &&
          process.stdout.isTTY &&
          process.stdout.getColorDepth() !== 1) {
        green = '\u001b[32m';
        white = '\u001b[39m';
        red = '\u001b[31m';
      }
      const util = lazyUtil();

      if (actual && actual.stack && actual instanceof Error)
        actual = `${actual.name}: ${actual.message}`;
      if (expected && expected.stack && expected instanceof Error)
        expected = `${expected.name}: ${expected.message}`;

      if (errorDiff === 0) {
        let res = util.inspect(actual);
        let other = util.inspect(expected);
        if (res.length > 128)
          res = `${res.slice(0, 125)}...`;
        if (other.length > 128)
          other = `${other.slice(0, 125)}...`;
        super(`${res} ${operator} ${other}`);
      } else if (errorDiff === 1) {
        // In case the objects are equal but the operator requires unequal, show
        // the first object and say A equals B
        const res = util.inspect(
          actual,
          { compact: false, customInspect: false }
        ).split('\n');

        if (res.length > 20) {
          res[19] = '...';
          while (res.length > 20) {
            res.pop();
          }
        }
        // Only print a single object.
        super(`Identical input passed to ${operator}:\n${res.join('\n')}`);
      } else {
        super(createErrDiff(actual, expected, operator));
      }
    }

    this.generatedMessage = !message;
    this.name = 'AssertionError [ERR_ASSERTION]';
    this.code = 'ERR_ASSERTION';
    this.actual = actual;
    this.expected = expected;
    this.operator = operator;
    Error.captureStackTrace(this, stackStartFn);
  }
}

// This is defined here instead of using the assert module to avoid a
// circular dependency. The effect is largely the same.
function internalAssert(condition, message) {
  if (!condition) {
    throw new AssertionError({
      message,
      actual: false,
      expected: true,
      operator: '=='
    });
  }
}

function message(key, args) {
  const msg = messages.get(key);
  internalAssert(msg, `An invalid error message key was used: ${key}.`);
  let fmt;
  if (typeof msg === 'function') {
    fmt = msg;
  } else {
    const util = lazyUtil();
    fmt = util.format;
    if (args === undefined || args.length === 0)
      return msg;
    args.unshift(msg);
  }
  return String(fmt.apply(null, args));
}

/**
 * This creates an error compatible with errors produced in the C++
 * function UVException using a context object with data assembled in C++.
 * The goal is to migrate them to ERR_* errors later when compatibility is
 * not a concern.
 *
 * @param {Object} ctx
 * @returns {Error}
 */
function uvException(ctx) {
  const err = new Error();

  for (const prop of Object.keys(ctx)) {
    if (prop === 'message' || prop === 'path' || prop === 'dest') {
      continue;
    }
    err[prop] = ctx[prop];
  }

  const [ code, uvmsg ] = errmap.get(ctx.errno);
  err.code = code;
  let message = `${code}: ${uvmsg}, ${ctx.syscall}`;
  if (ctx.path) {
    const path = ctx.path.toString();
    message += ` '${path}'`;
    err.path = path;
  }
  if (ctx.dest) {
    const dest = ctx.dest.toString();
    message += ` -> '${dest}'`;
    err.dest = dest;
  }
  err.message = message;

  Error.captureStackTrace(err, uvException);
  return err;
}

/**
 * This used to be util._errnoException().
 *
 * @param {number} err - A libuv error number
 * @param {string} syscall
 * @param {string} [original]
 * @returns {Error}
 */
function errnoException(err, syscall, original) {
  // TODO(joyeecheung): We have to use the type-checked
  // getSystemErrorName(err) to guard against invalid arguments from users.
  // This can be replaced with [ code ] = errmap.get(err) when this method
  // is no longer exposed to user land.
  const code = lazyUtil().getSystemErrorName(err);
  const message = original ?
    `${syscall} ${code} ${original}` : `${syscall} ${code}`;

  const ex = new Error(message);
  // TODO(joyeecheung): errno is supposed to err, like in uvException
  ex.code = ex.errno = code;
  ex.syscall = syscall;

  Error.captureStackTrace(ex, errnoException);
  return ex;
}

/**
 * This used to be util._exceptionWithHostPort().
 *
 * @param {number} err - A libuv error number
 * @param {string} syscall
 * @param {string} address
 * @param {number} [port]
 * @param {string} [additional]
 * @returns {Error}
 */
function exceptionWithHostPort(err, syscall, address, port, additional) {
  // TODO(joyeecheung): We have to use the type-checked
  // getSystemErrorName(err) to guard against invalid arguments from users.
  // This can be replaced with [ code ] = errmap.get(err) when this method
  // is no longer exposed to user land.
  const code = lazyUtil().getSystemErrorName(err);
  let details = '';
  if (port && port > 0) {
    details = ` ${address}:${port}`;
  } else if (address) {
    details = ` ${address}`;
  }
  if (additional) {
    details += ` - Local (${additional})`;
  }

  const ex = new Error(`${syscall} ${code}${details}`);
  // TODO(joyeecheung): errno is supposed to err, like in uvException
  ex.code = ex.errno = code;
  ex.syscall = syscall;
  ex.address = address;
  if (port) {
    ex.port = port;
  }

  Error.captureStackTrace(ex, exceptionWithHostPort);
  return ex;
}

/**
 * @param {number|string} err - A libuv error number or a c-ares error code
 * @param {string} syscall
 * @param {string} [hostname]
 * @returns {Error}
 */
function dnsException(err, syscall, hostname) {
  const ex = new Error();
  // FIXME(bnoordhuis) Remove this backwards compatibility nonsense and pass
  // the true error to the user. ENOTFOUND is not even a proper POSIX error!
  if (err === UV_EAI_MEMORY ||
      err === UV_EAI_NODATA ||
      err === UV_EAI_NONAME) {
    err = 'ENOTFOUND';  // Fabricated error name.
  }
  if (typeof err === 'string') {  // c-ares error code.
    const errHost = hostname ? ` ${hostname}` : '';
    ex.message = `${syscall} ${err}${errHost}`;
    // TODO(joyeecheung): errno is supposed to be a number, like in uvException
    ex.code = ex.errno = err;
    ex.syscall = syscall;
  } else {  // libuv error number
    const code = lazyInternalUtil().getSystemErrorName(err);
    ex.message = `${syscall} ${code}`;
    // TODO(joyeecheung): errno is supposed to be err, like in uvException
    ex.code = ex.errno = code;
    ex.syscall = syscall;
  }
  if (hostname) {
    ex.hostname = hostname;
  }
  Error.captureStackTrace(ex, dnsException);
  return ex;
}

module.exports = exports = {
  dnsException,
  errnoException,
  exceptionWithHostPort,
  uvException,
  message,
  Error: makeNodeError(Error),
  TypeError: makeNodeError(TypeError),
  RangeError: makeNodeError(RangeError),
  URIError: makeNodeError(URIError),
  AssertionError,
  SystemError,
  codes,
  E, // This is exported only to facilitate testing.
  errorCache: new Map() // This is in here only to facilitate testing.
};

// To declare an error message, use the E(sym, val) function above. The sym
// must be an upper case string. The val can be either a function or a string.
// The return value of the function must be a string.
// Examples:
// E('EXAMPLE_KEY1', 'This is the error value');
// E('EXAMPLE_KEY2', (a, b) => return `${a} ${b}`);
//
// Once an error code has been assigned, the code itself MUST NOT change and
// any given error code must never be reused to identify a different error.
//
// Any error code added here should also be added to the documentation
//
// Note: Please try to keep these in alphabetical order
//
// Note: Node.js specific errors must begin with the prefix ERR_

E('ERR_ARG_NOT_ITERABLE', '%s must be iterable', TypeError);
E('ERR_ASSERTION', '%s', AssertionError);
E('ERR_ASYNC_CALLBACK', '%s must be a function', TypeError);
E('ERR_ASYNC_TYPE', 'Invalid name for async "type": %s', TypeError);
E('ERR_BUFFER_OUT_OF_BOUNDS', bufferOutOfBounds, RangeError);
E('ERR_BUFFER_TOO_LARGE',
  `Cannot create a Buffer larger than 0x${kMaxLength.toString(16)} bytes`,
  RangeError);
E('ERR_CANNOT_WATCH_SIGINT', 'Cannot watch for SIGINT signals', Error);
E('ERR_CHILD_CLOSED_BEFORE_REPLY',
  'Child closed before reply received', Error);
E('ERR_CHILD_PROCESS_IPC_REQUIRED',
  "Forked processes must have an IPC channel, missing value 'ipc' in %s",
  Error);
E('ERR_CHILD_PROCESS_STDIO_MAXBUFFER', '%s maxBuffer length exceeded',
  RangeError);
E('ERR_CONSOLE_WRITABLE_STREAM',
  'Console expects a writable stream instance for %s', TypeError);
E('ERR_CPU_USAGE', 'Unable to obtain cpu usage %s', Error);
E('ERR_CRYPTO_CUSTOM_ENGINE_NOT_SUPPORTED',
  'Custom engines not supported by this OpenSSL', Error);
E('ERR_CRYPTO_ECDH_INVALID_FORMAT', 'Invalid ECDH format: %s', TypeError);
E('ERR_CRYPTO_ECDH_INVALID_PUBLIC_KEY',
  'Public key is not valid for specified curve', TypeError);
E('ERR_CRYPTO_ENGINE_UNKNOWN', 'Engine "%s" was not found', Error);
E('ERR_CRYPTO_FIPS_FORCED',
  'Cannot set FIPS mode, it was forced with --force-fips at startup.', Error);
E('ERR_CRYPTO_FIPS_UNAVAILABLE', 'Cannot set FIPS mode in a non-FIPS build.',
  Error);
E('ERR_CRYPTO_HASH_DIGEST_NO_UTF16', 'hash.digest() does not support UTF-16',
  Error);
E('ERR_CRYPTO_HASH_FINALIZED', 'Digest already called', Error);
E('ERR_CRYPTO_HASH_UPDATE_FAILED', 'Hash update failed', Error);
E('ERR_CRYPTO_INVALID_DIGEST', 'Invalid digest: %s', TypeError);
E('ERR_CRYPTO_INVALID_STATE', 'Invalid state for operation %s', Error);

// Switch to TypeError. The current implementation does not seem right.
E('ERR_CRYPTO_SIGN_KEY_REQUIRED', 'No key provided to sign', Error);
E('ERR_CRYPTO_TIMING_SAFE_EQUAL_LENGTH',
  'Input buffers must have the same length', RangeError);
E('ERR_DNS_SET_SERVERS_FAILED', 'c-ares failed to set servers: "%s" [%s]',
  Error);
E('ERR_DOMAIN_CALLBACK_NOT_AVAILABLE',
  'A callback was registered through ' +
     'process.setUncaughtExceptionCaptureCallback(), which is mutually ' +
     'exclusive with using the `domain` module',
  Error);
E('ERR_DOMAIN_CANNOT_SET_UNCAUGHT_EXCEPTION_CAPTURE',
  'The `domain` module is in use, which is mutually exclusive with calling ' +
     'process.setUncaughtExceptionCaptureCallback()',
  Error);
E('ERR_ENCODING_INVALID_ENCODED_DATA',
<<<<<<< HEAD
  'The encoded data was not valid for encoding %s');
E('ERR_ENCODING_NOT_SUPPORTED', 'The "%s" encoding is not supported');
E('ERR_FALSY_VALUE_REJECTION', 'Promise was rejected with falsy value');
E('ERR_FILE_ACCESS_FORBIDDEN', 'Access to the file "%s" is forbidden by ' +
  'the current security context');
=======
  'The encoded data was not valid for encoding %s', TypeError);
E('ERR_ENCODING_NOT_SUPPORTED', 'The "%s" encoding is not supported',
  RangeError); // One entry is currently falsy implemented as "Error"
E('ERR_FALSY_VALUE_REJECTION', 'Promise was rejected with falsy value', Error);
>>>>>>> fecc64d6
E('ERR_FS_INVALID_SYMLINK_TYPE',
  'Symlink type must be one of "dir", "file", or "junction". Received "%s"',
  Error); // Switch to TypeError. The current implementation does not seem right
E('ERR_HTTP2_ALTSVC_INVALID_ORIGIN',
  'HTTP/2 ALTSVC frames require a valid origin', TypeError);
E('ERR_HTTP2_ALTSVC_LENGTH',
  'HTTP/2 ALTSVC frames are limited to 16382 bytes', TypeError);
E('ERR_HTTP2_CONNECT_AUTHORITY',
  ':authority header is required for CONNECT requests', Error);
E('ERR_HTTP2_CONNECT_PATH',
  'The :path header is forbidden for CONNECT requests', Error);
E('ERR_HTTP2_CONNECT_SCHEME',
  'The :scheme header is forbidden for CONNECT requests', Error);
E('ERR_HTTP2_GOAWAY_SESSION',
  'New streams cannot be created after receiving a GOAWAY', Error);
E('ERR_HTTP2_HEADERS_AFTER_RESPOND',
  'Cannot specify additional headers after response initiated', Error);
E('ERR_HTTP2_HEADERS_SENT', 'Response has already been initiated.', Error);

// This should probably be a `TypeError`.
E('ERR_HTTP2_HEADER_SINGLE_VALUE',
  'Header field "%s" must have only a single value', Error);
E('ERR_HTTP2_INFO_STATUS_NOT_ALLOWED',
  'Informational status codes cannot be used', RangeError);

// This should probably be a `TypeError`.
E('ERR_HTTP2_INVALID_CONNECTION_HEADERS',
  'HTTP/1 Connection specific headers are forbidden: "%s"', Error);
E('ERR_HTTP2_INVALID_HEADER_VALUE',
  'Invalid value "%s" for header "%s"', TypeError);
E('ERR_HTTP2_INVALID_INFO_STATUS',
  'Invalid informational status code: %s', RangeError);
E('ERR_HTTP2_INVALID_PACKED_SETTINGS_LENGTH',
  'Packed settings length must be a multiple of six', RangeError);

// This should probably be a `TypeError`.
E('ERR_HTTP2_INVALID_PSEUDOHEADER',
  '"%s" is an invalid pseudoheader or is used incorrectly', Error);
E('ERR_HTTP2_INVALID_SESSION', 'The session has been destroyed', Error);
E('ERR_HTTP2_INVALID_SETTING_VALUE',
  'Invalid value for setting "%s": %s', TypeError, RangeError);
E('ERR_HTTP2_INVALID_STREAM', 'The stream has been destroyed', Error);
E('ERR_HTTP2_MAX_PENDING_SETTINGS_ACK',
  'Maximum number of pending settings acknowledgements (%s)', Error);
E('ERR_HTTP2_NO_SOCKET_MANIPULATION',
  'HTTP/2 sockets should not be directly manipulated (e.g. read and written)',
  Error);
E('ERR_HTTP2_OUT_OF_STREAMS',
  'No stream ID is available because maximum stream ID has been reached',
  Error);
E('ERR_HTTP2_PAYLOAD_FORBIDDEN',
  'Responses with %s status must not have a payload', Error);
E('ERR_HTTP2_PING_CANCEL', 'HTTP2 ping cancelled', Error);
E('ERR_HTTP2_PING_LENGTH', 'HTTP2 ping payload must be 8 bytes', RangeError);

// This should probably be a `TypeError`.
E('ERR_HTTP2_PSEUDOHEADER_NOT_ALLOWED',
  'Cannot set HTTP/2 pseudo-headers', Error);
E('ERR_HTTP2_PUSH_DISABLED', 'HTTP/2 client has disabled push streams', Error);
E('ERR_HTTP2_SEND_FILE', 'Only regular files can be sent', Error);
E('ERR_HTTP2_SESSION_ERROR', 'Session closed with error code %s', Error);
E('ERR_HTTP2_SOCKET_BOUND',
  'The socket is already bound to an Http2Session', Error);
E('ERR_HTTP2_STATUS_101',
  'HTTP status code 101 (Switching Protocols) is forbidden in HTTP/2', Error);
E('ERR_HTTP2_STATUS_INVALID', 'Invalid status code: %s', RangeError);
E('ERR_HTTP2_STREAM_CANCEL', 'The pending stream has been canceled', Error);
E('ERR_HTTP2_STREAM_ERROR', 'Stream closed with error code %s', Error);
E('ERR_HTTP2_STREAM_SELF_DEPENDENCY',
  'A stream cannot depend on itself', Error);
E('ERR_HTTP2_UNSUPPORTED_PROTOCOL', 'protocol "%s" is unsupported.', Error);
E('ERR_HTTP_HEADERS_SENT',
  'Cannot %s headers after they are sent to the client', Error);
E('ERR_HTTP_INVALID_HEADER_VALUE',
  'Invalid value "%s" for header "%s"', TypeError);
E('ERR_HTTP_INVALID_STATUS_CODE', 'Invalid status code: %s', RangeError);
E('ERR_HTTP_TRAILER_INVALID',
  'Trailers are invalid with this transfer encoding', Error);
E('ERR_INDEX_OUT_OF_RANGE', 'Index out of range', RangeError);
E('ERR_INSPECTOR_ALREADY_CONNECTED',
  'The inspector is already connected', Error);
E('ERR_INSPECTOR_CLOSED', 'Session was closed', Error);
E('ERR_INSPECTOR_NOT_AVAILABLE', 'Inspector is not available', Error);
E('ERR_INSPECTOR_NOT_CONNECTED', 'Session is not connected', Error);
E('ERR_INVALID_ARG_TYPE', invalidArgType, TypeError);
E('ERR_INVALID_ARG_VALUE', (name, value, reason = 'is invalid') => {
  const util = lazyUtil();
  let inspected = util.inspect(value);
  if (inspected.length > 128) {
    inspected = inspected.slice(0, 128) + '...';
  }
  return `The argument '${name}' ${reason}. Received ${inspected}`;
}, TypeError, RangeError); // Some are currently falsy implemented as "Error"
E('ERR_INVALID_ARRAY_LENGTH',
  (name, len, actual) => {
    internalAssert(typeof actual === 'number', 'actual must be a number');
    return `The array "${name}" (length ${actual}) must be of length ${len}.`;
  }, TypeError);
E('ERR_INVALID_ASYNC_ID', 'Invalid %s value: %s', RangeError);
E('ERR_INVALID_BUFFER_SIZE',
  'Buffer size must be a multiple of %s', RangeError);
E('ERR_INVALID_CALLBACK', 'Callback must be a function', TypeError);
E('ERR_INVALID_CHAR', invalidChar, TypeError); //Check falsy "Error" entries.

// This should probably be a `TypeError`.
E('ERR_INVALID_CURSOR_POS',
  'Cannot set cursor row without setting its column', Error);

// This should probably be a `TypeError`.
E('ERR_INVALID_DOMAIN_NAME', 'Unable to determine the domain name', Error);
E('ERR_INVALID_FD',
  '"fd" must be a positive integer: %s', RangeError);
E('ERR_INVALID_FD_TYPE', 'Unsupported fd type: %s', TypeError);
E('ERR_INVALID_FILE_URL_HOST',
  'File URL host must be "localhost" or empty on %s', TypeError);
E('ERR_INVALID_FILE_URL_PATH', 'File URL path %s', TypeError);
E('ERR_INVALID_HANDLE_TYPE', 'This handle type cannot be sent', TypeError);
E('ERR_INVALID_HTTP_TOKEN', '%s must be a valid HTTP token ["%s"]', TypeError);
// The `Error` should probably be a `TypeError`.
E('ERR_INVALID_IP_ADDRESS', 'Invalid IP address: %s', TypeError, Error);
E('ERR_INVALID_OPT_VALUE', (name, value) =>
  `The value "${String(value)}" is invalid for option "${name}"`,
  TypeError,
  RangeError);
E('ERR_INVALID_OPT_VALUE_ENCODING',
  'The value "%s" is invalid for option "encoding"', TypeError);
E('ERR_INVALID_PERFORMANCE_MARK',
  'The "%s" performance mark has not been set', Error);

// This should probably be a `TypeError`.
E('ERR_INVALID_PROTOCOL', 'Protocol "%s" not supported. Expected "%s"', Error);

// This should probably be a `TypeError`.
E('ERR_INVALID_REPL_EVAL_CONFIG',
  'Cannot specify both "breakEvalOnSigint" and "eval" for REPL', Error);
E('ERR_INVALID_SYNC_FORK_INPUT',
  'Asynchronous forks do not support Buffer, Uint8Array or string input: %s',
  TypeError);
E('ERR_INVALID_THIS', 'Value of "this" must be of type %s', TypeError);
E('ERR_INVALID_TUPLE', '%s must be an iterable %s tuple', TypeError);
E('ERR_INVALID_URI', 'URI malformed', URIError);
E('ERR_INVALID_URL', 'Invalid URL: %s', TypeError);
E('ERR_INVALID_URL_SCHEME',
  (expected) => `The URL must be ${oneOf(expected, 'scheme')}`, TypeError);
E('ERR_IPC_CHANNEL_CLOSED', 'Channel closed', Error);
E('ERR_IPC_DISCONNECTED', 'IPC channel is already disconnected', Error);
E('ERR_IPC_ONE_PIPE', 'Child process can have only one IPC pipe', Error);
E('ERR_IPC_SYNC_FORK', 'IPC cannot be used with synchronous forks', Error);
E('ERR_METHOD_NOT_IMPLEMENTED', 'The %s method is not implemented', Error);
E('ERR_MISSING_ARGS', missingArgs, TypeError);
E('ERR_MISSING_MODULE', 'Cannot find module %s', Error);
E('ERR_MODULE_RESOLUTION_LEGACY',
  '%s not found by import in %s.' +
    ' Legacy behavior in require() would have found it at %s',
  Error);
E('ERR_MULTIPLE_CALLBACK', 'Callback called multiple times', Error);
E('ERR_NAPI_CONS_FUNCTION', 'Constructor must be a function', TypeError);
E('ERR_NAPI_INVALID_DATAVIEW_ARGS',
  'byte_offset + byte_length should be less than or eqaul to the size in ' +
    'bytes of the array passed in',
  RangeError);
E('ERR_NAPI_INVALID_TYPEDARRAY_ALIGNMENT',
  'start offset of %s should be a multiple of %s', RangeError);
E('ERR_NAPI_INVALID_TYPEDARRAY_LENGTH',
  'Invalid typed array length', RangeError);
E('ERR_NO_CRYPTO',
  'Node.js is not compiled with OpenSSL crypto support', Error);
E('ERR_NO_ICU',
  '%s is not supported on Node.js compiled without ICU', TypeError);
E('ERR_NO_LONGER_SUPPORTED', '%s is no longer supported', Error);
E('ERR_OUT_OF_RANGE', outOfRange, RangeError);
E('ERR_REQUIRE_ESM', 'Must use import to load ES Module: %s', Error);
E('ERR_SCRIPT_EXECUTION_INTERRUPTED',
  'Script execution was interrupted by `SIGINT`.', Error);
E('ERR_SERVER_ALREADY_LISTEN',
  'Listen method has been called more than once without closing.', Error);
E('ERR_SERVER_NOT_RUNNING', 'Server is not running.', Error);
E('ERR_SOCKET_ALREADY_BOUND', 'Socket is already bound', Error);
E('ERR_SOCKET_BAD_BUFFER_SIZE',
  'Buffer size must be a positive integer', TypeError);
E('ERR_SOCKET_BAD_PORT',
  'Port should be > 0 and < 65536. Received %s.', RangeError);
E('ERR_SOCKET_BAD_TYPE',
  'Bad socket type specified. Valid types are: udp4, udp6', TypeError);
E('ERR_SOCKET_BUFFER_SIZE', 'Could not get or set buffer size: %s', Error);
E('ERR_SOCKET_CANNOT_SEND', 'Unable to send data', Error);
E('ERR_SOCKET_CLOSED', 'Socket is closed', Error);
E('ERR_SOCKET_DGRAM_NOT_RUNNING', 'Not running', Error);
E('ERR_STDERR_CLOSE', 'process.stderr cannot be closed', Error);
E('ERR_STDOUT_CLOSE', 'process.stdout cannot be closed', Error);
E('ERR_STREAM_CANNOT_PIPE', 'Cannot pipe, not readable', Error);
E('ERR_STREAM_NULL_VALUES', 'May not write null values to stream', TypeError);
E('ERR_STREAM_PUSH_AFTER_EOF', 'stream.push() after EOF', Error);
E('ERR_STREAM_READ_NOT_IMPLEMENTED', '_read() is not implemented', Error);
E('ERR_STREAM_UNSHIFT_AFTER_END_EVENT',
  'stream.unshift() after end event', Error);
E('ERR_STREAM_WRAP', 'Stream has StringDecoder set or is in objectMode', Error);
E('ERR_STREAM_WRITE_AFTER_END', 'write after end', Error);
E('ERR_SYSTEM_ERROR', sysError);
E('ERR_TLS_CERT_ALTNAME_INVALID',
  'Hostname/IP does not match certificate\'s altnames: %s', Error);
E('ERR_TLS_DH_PARAM_SIZE', 'DH parameter size %s is less than 2048', Error);
E('ERR_TLS_HANDSHAKE_TIMEOUT', 'TLS handshake timeout', Error);
E('ERR_TLS_RENEGOTIATION_DISABLED',
  'TLS session renegotiation disabled for this socket', Error);

// This should probably be a `TypeError`.
E('ERR_TLS_REQUIRED_SERVER_NAME',
  '"servername" is required parameter for Server.addContext', Error);
E('ERR_TLS_SESSION_ATTACK', 'TLS session renegotiation attack detected', Error);
E('ERR_TLS_SNI_FROM_SERVER',
  'Cannot issue SNI from a TLS server-side socket', Error);
E('ERR_TRANSFORM_ALREADY_TRANSFORMING',
  'Calling transform done when still transforming', Error);

// This should probably be a `RangeError`.
E('ERR_TRANSFORM_WITH_LENGTH_0',
  'Calling transform done when writableState.length != 0', Error);
E('ERR_UNCAUGHT_EXCEPTION_CAPTURE_ALREADY_SET',
  '`process.setupUncaughtExceptionCapture()` was called while a capture ' +
    'callback was already active',
  Error);
E('ERR_UNESCAPED_CHARACTERS', '%s contains unescaped characters', TypeError);
E('ERR_UNHANDLED_ERROR',
  (err) => {
    const msg = 'Unhandled error.';
    if (err === undefined) return msg;
    return `${msg} (${err})`;
  }, Error);
E('ERR_UNKNOWN_ENCODING', 'Unknown encoding: %s', TypeError);

// This should probably be a `TypeError`.
E('ERR_UNKNOWN_FILE_EXTENSION', 'Unknown file extension: %s', Error);
E('ERR_UNKNOWN_MODULE_FORMAT', 'Unknown module format: %s', RangeError);
E('ERR_UNKNOWN_SIGNAL', 'Unknown signal: %s', TypeError);
E('ERR_UNKNOWN_STDIN_TYPE', 'Unknown stdin file type', Error);

// This should probably be a `TypeError`.
E('ERR_UNKNOWN_STREAM_TYPE', 'Unknown stream file type', Error);
E('ERR_V8BREAKITERATOR',
  'Full ICU data not installed. See https://github.com/nodejs/node/wiki/Intl',
  Error);

// This should probably be a `TypeError`.
E('ERR_VALID_PERFORMANCE_ENTRY_TYPE',
  'At least one valid performance entry type is required', Error);
E('ERR_VM_MODULE_ALREADY_LINKED', 'Module has already been linked', Error);
E('ERR_VM_MODULE_DIFFERENT_CONTEXT',
  'Linked modules must use the same context', Error);
E('ERR_VM_MODULE_LINKING_ERRORED',
  'Linking has already failed for the provided module', Error);
E('ERR_VM_MODULE_NOT_LINKED',
  'Module must be linked before it can be instantiated', Error);
E('ERR_VM_MODULE_NOT_MODULE',
  'Provided module is not an instance of Module', Error);
E('ERR_VM_MODULE_STATUS', 'Module status %s', Error);
E('ERR_ZLIB_BINDING_CLOSED', 'zlib binding closed', Error);
E('ERR_ZLIB_INITIALIZATION_FAILED', 'Initialization failed', Error);

function sysError(code, syscall, path, dest,
                  message = 'A system error occurred') {
  if (code !== undefined)
    message += `: ${code}`;
  if (syscall !== undefined) {
    if (code === undefined)
      message += ':';
    message += ` [${syscall}]`;
  }
  if (path !== undefined) {
    message += `: ${path}`;
    if (dest !== undefined)
      message += ` => ${dest}`;
  }
  return message;
}

function invalidArgType(name, expected, actual) {
  internalAssert(name, 'name is required');

  // determiner: 'must be' or 'must not be'
  let determiner;
  if (typeof expected === 'string' && expected.startsWith('not ')) {
    determiner = 'must not be';
    expected = expected.replace(/^not /, '');
  } else {
    determiner = 'must be';
  }

  let msg;
  if (Array.isArray(name)) {
    var names = name.map((val) => `"${val}"`).join(', ');
    msg = `The ${names} arguments ${determiner} ${oneOf(expected, 'type')}`;
  } else if (name.endsWith(' argument')) {
    // for the case like 'first argument'
    msg = `The ${name} ${determiner} ${oneOf(expected, 'type')}`;
  } else {
    const type = name.includes('.') ? 'property' : 'argument';
    msg = `The "${name}" ${type} ${determiner} ${oneOf(expected, 'type')}`;
  }

  // if actual value received, output it
  if (arguments.length >= 3) {
    msg += `. Received type ${actual !== null ? typeof actual : 'null'}`;
  }
  return msg;
}

function missingArgs(...args) {
  internalAssert(args.length > 0, 'At least one arg needs to be specified');
  let msg = 'The ';
  const len = args.length;
  args = args.map((a) => `"${a}"`);
  switch (len) {
    case 1:
      msg += `${args[0]} argument`;
      break;
    case 2:
      msg += `${args[0]} and ${args[1]} arguments`;
      break;
    default:
      msg += args.slice(0, len - 1).join(', ');
      msg += `, and ${args[len - 1]} arguments`;
      break;
  }
  return `${msg} must be specified`;
}

function oneOf(expected, thing) {
  internalAssert(expected, 'expected is required');
  internalAssert(typeof thing === 'string', 'thing is required');
  if (Array.isArray(expected)) {
    const len = expected.length;
    internalAssert(len > 0,
                   'At least one expected value needs to be specified');
    expected = expected.map((i) => String(i));
    if (len > 2) {
      return `one of ${thing} ${expected.slice(0, len - 1).join(', ')}, or ` +
             expected[len - 1];
    } else if (len === 2) {
      return `one of ${thing} ${expected[0]} or ${expected[1]}`;
    } else {
      return `of ${thing} ${expected[0]}`;
    }
  } else {
    return `of ${thing} ${String(expected)}`;
  }
}

function bufferOutOfBounds(name, isWriting) {
  if (isWriting) {
    return 'Attempt to write outside buffer bounds';
  } else {
    return `"${name}" is outside of buffer bounds`;
  }
}

function invalidChar(name, field) {
  let msg = `Invalid character in ${name}`;
  if (field) {
    msg += ` ["${field}"]`;
  }
  return msg;
}

function outOfRange(name, range, value) {
  let msg = `The value of "${name}" is out of range.`;
  if (range) msg += ` It must be ${range}.`;
  if (value !== undefined) msg += ` Received ${value}`;
  return msg;
}<|MERGE_RESOLUTION|>--- conflicted
+++ resolved
@@ -639,18 +639,12 @@
      'process.setUncaughtExceptionCaptureCallback()',
   Error);
 E('ERR_ENCODING_INVALID_ENCODED_DATA',
-<<<<<<< HEAD
-  'The encoded data was not valid for encoding %s');
-E('ERR_ENCODING_NOT_SUPPORTED', 'The "%s" encoding is not supported');
-E('ERR_FALSY_VALUE_REJECTION', 'Promise was rejected with falsy value');
-E('ERR_FILE_ACCESS_FORBIDDEN', 'Access to the file "%s" is forbidden by ' +
-  'the current security context');
-=======
   'The encoded data was not valid for encoding %s', TypeError);
 E('ERR_ENCODING_NOT_SUPPORTED', 'The "%s" encoding is not supported',
   RangeError); // One entry is currently falsy implemented as "Error"
 E('ERR_FALSY_VALUE_REJECTION', 'Promise was rejected with falsy value', Error);
->>>>>>> fecc64d6
+E('ERR_FILE_ACCESS_FORBIDDEN', 'Access to the file "%s" is forbidden by ' +
+  'the current security context');
 E('ERR_FS_INVALID_SYMLINK_TYPE',
   'Symlink type must be one of "dir", "file", or "junction". Received "%s"',
   Error); // Switch to TypeError. The current implementation does not seem right
