--- conflicted
+++ resolved
@@ -46,15 +46,12 @@
   assertEncoding,
   stringToFlags
 } = internalFS;
-<<<<<<< HEAD
-const { FILE_ACCESS } = require('security_context');
-const stackContext = require('context');
-=======
 const {
   CHAR_FORWARD_SLASH,
   CHAR_BACKWARD_SLASH,
 } = require('internal/constants');
->>>>>>> 94e8d2a5
+const { FILE_ACCESS } = require('security_context');
+const stackContext = require('context');
 
 Object.defineProperty(exports, 'constants', {
   configurable: false,
